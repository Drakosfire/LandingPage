--- conflicted
+++ resolved
@@ -4,9 +4,6 @@
 
 const Footer: React.FC = () => {
     return (
-<<<<<<< HEAD
-        <footer id="contact" >
-=======
         <footer id="contact" style={{
             position: 'fixed',
             bottom: 0,
@@ -19,7 +16,6 @@
             fontSize: '0.8rem',  // Smaller text
             borderTop: '1px solid rgba(71, 78, 104, 0.2)'  // Subtle top border
         }}>
->>>>>>> 2e63205f
             <p>&copy; 2024 DungeonMind. All rights reserved.</p>
             <p>Email: dungeon.mind.am@gmail.com</p>
         </footer>
