--- conflicted
+++ resolved
@@ -40,36 +40,6 @@
     position: fixed;
     bottom: 0;
     left: 0;
-<<<<<<< HEAD
-    right: 0;
-    height: 60px;
-    background-color: #4a4e69;
-    z-index: 1000;
-    margin: 0;
-    padding: 0;
-
-    /* Flex layout for mobile nav items */
-    display: flex;
-    justify-content: space-around;
-    align-items: center;
-}
-
-nav ul {
-    list-style: none;
-    margin: 0;
-    padding: 0;
-
-    /* Mobile: row layout */
-    display: flex;
-    flex-direction: row;
-    justify-content: flex-start;
-    align-items: center;
-}
-
-nav ul li {
-    width: 40px;
-    height: 40px;
-=======
     width: 80px;
     min-width: 80px;
     max-width: 80px;
@@ -92,7 +62,6 @@
 nav ul li {
     width: 60px;
     height: 60px;
->>>>>>> 2e63205f
     margin: 0;
 }
 
@@ -100,32 +69,9 @@
     display: block;
     width: 100%;
     height: 100%;
-<<<<<<< HEAD
-    text-decoration: none;
-=======
->>>>>>> 2e63205f
 }
 
-/* Smaller icon sizes on mobile */
 nav ul li a.logo-link img {
-<<<<<<< HEAD
-    width: 40px;
-    height: 40px;
-    display: block;
-}
-
-/* Mobile version of login button inside nav */
-nav ul li a.login-btn {
-    background-color: #d4b8a7;
-    border-radius: 8px;
-    font-size: 12px;
-    color: #fff;
-    text-align: center;
-    line-height: 40px;
-}
-
-/* Hover scale effect for all nav links on mobile */
-=======
     width: 60px;
     height: 60px;
     display: block;
@@ -141,63 +87,8 @@
     text-decoration: none;
 }
 
->>>>>>> 2e63205f
 nav ul li a:hover {
     background-color: #d4b8a7;
     border-radius: 8px;
     transform: scale(1.05);
-<<<<<<< HEAD
-}
-
-/* ------------------------------------------
-   Larger Screens: @media (min-width: 768px)
-   ------------------------------------------ */
-
-@media screen and (min-width: 768px) {
-    nav {
-        display: flex;
-        /* still using flex on nav */
-        justify-content: flex-start;
-        /* push the UL to the top (main axis = column) */
-        align-items: flex-start;
-        /* align UL at the left edge if needed */
-        flex-direction: column;
-        /* if you want the nav items in a column */
-        position: fixed;
-        top: 0;
-        width: 80px;
-        height: 100vh;
-    }
-
-    nav ul {
-        /* Switch to column layout for bigger screens */
-        display: flex;
-        flex-direction: column;
-        align-items: center;
-        justify-content: flex-start;
-        gap: 20px;
-        width: 50px;
-        margin: 0;
-        padding: 10px 0px 0px 25px;
-    }
-
-    nav ul li {
-        width: 60px;
-        height: 60px;
-        align-items: center;
-    }
-
-    /* Larger icon sizes */
-    nav ul li a.logo-link img {
-        width: 60px;
-        height: 60px;
-    }
-
-    /* Desktop login button style */
-    nav ul li a.login-btn {
-        font-size: 14px;
-        line-height: 60px;
-    }
-=======
->>>>>>> 2e63205f
 }