// src/App.tsx
import React, { useEffect, ReactNode } from 'react';
import { BrowserRouter as Router, Routes, Route, useLocation } from 'react-router-dom';
import '@mantine/core/styles.css';
import { MantineProvider } from '@mantine/core';
import { DUNGEONMIND_API_URL } from './config';
import dungeonMindTheme from './config/mantineTheme';
import { AuthProvider } from './context/AuthContext';
import { AppProvider } from './context/AppContext';
import NavBar from './components/NavBar';
import AppLinks from './components/AppLinks';
import AboutMe from './components/AboutMe';
import AboutDungeonMind from './components/AboutDungeonMind';
import Footer from './components/Footer';
import BlogList from './Blog/BlogList';
import BlogPost from './Blog/BlogPost';
import RulesLawyer from './components/RulesLawyer';
import './styles/App.css';
import CardGenerator from './components/CardGenerator/CardGenerator';
import StatBlockGenerator from './components/StatBlockGenerator/StatBlockGenerator';
import { StatBlockGeneratorProvider } from './components/StatBlockGenerator/StatBlockGeneratorProvider';
import PlayerCharacterGenerator from './components/PlayerCharacterGenerator/PlayerCharacterGenerator';
import UnifiedHeaderTest from './pages/UnifiedHeaderTest';

// Component to conditionally render Footer
const ConditionalFooter: React.FC = () => {
  const location = useLocation();
  
  // Hide footer on all generator routes (exact or nested)
  const generatorRoutes = ['/cardgenerator', '/statblockgenerator', '/charactergenerator'];
  const isGeneratorRoute = generatorRoutes.some(route => 
    location.pathname === route || location.pathname.startsWith(route + '/')
  );

  // Don't render Footer on generator routes
  if (isGeneratorRoute) {
    return null;
  }

  return <Footer />;
};

// Component to conditionally render NavBar
const ConditionalNavBar: React.FC = () => {
  const location = useLocation();
  const isTestUnifiedHeaderRoute = location.pathname === '/test-unified-header';
  const isStatBlockGeneratorRoute = location.pathname === '/statblockgenerator';
  const isCharacterGeneratorRoute = location.pathname === '/charactergenerator';

  // Don't render NavBar on UnifiedHeader routes
  if (isTestUnifiedHeaderRoute || isStatBlockGeneratorRoute || isCharacterGeneratorRoute) {
    return null;
  }

  return <NavBar />;
};

// Wrapper component to handle main-content class
const MainContent: React.FC<{ children: ReactNode }> = ({ children }) => {
  const location = useLocation();
  const isTestUnifiedHeaderRoute = location.pathname === '/test-unified-header';
  const isStatBlockGeneratorRoute = location.pathname === '/statblockgenerator';
  const isCharacterGeneratorRoute = location.pathname === '/charactergenerator';

<<<<<<< HEAD
  // Remove margin-left and reset width when NavBar is hidden (UnifiedHeader routes)
  const noMargin = isTestUnifiedHeaderRoute || isStatBlockGeneratorRoute;
=======
  // Remove margin-left when NavBar is hidden (UnifiedHeader routes)
  const noMargin = isTestUnifiedHeaderRoute || isStatBlockGeneratorRoute || isCharacterGeneratorRoute;
>>>>>>> 3545330a

  return (
    <div className="main-content" style={noMargin ? { marginLeft: 0, width: '100%' } : undefined}>
      {children}
    </div>
  );
};

const App: React.FC = () => {
  useEffect(() => {
    const fetchHealthStatus = async () => {
      try {
        const response = await fetch(`${DUNGEONMIND_API_URL}/health`);
        const data = await response.json();
        console.log('API Health Status:', data.status);
      } catch (error) {
        console.error('Error fetching health status:', error);
      }
    };

    fetchHealthStatus();
  }, []);

  return (
    <MantineProvider theme={dungeonMindTheme}>
      <AuthProvider>
        <AppProvider>
          <Router>
            <StatBlockGeneratorProvider>
              <div className="App">
                <ConditionalNavBar />
                <MainContent>
                  <Routes>
                    <Route path="/" element={
                      <div>
                        <section id="app-links">
                          <AppLinks />
                        </section>
                        <section id="about-me">
                          <AboutMe />
                        </section>
                        <section id="about-dungeonmind">
                          <AboutDungeonMind />
                        </section>
                      </div>
                    } />
                    <Route path="/blog" element={<BlogList />} />
                    <Route path="/blog/:id" element={<BlogPost />} />
                    <Route path="/ruleslawyer" element={<RulesLawyer />} />
                    <Route path="/cardgenerator" element={<CardGenerator />} />
                    <Route path="/statblockgenerator" element={<StatBlockGenerator />} />
                    <Route path="/charactergenerator" element={<PlayerCharacterGenerator />} />
                    <Route path="/test-unified-header" element={<UnifiedHeaderTest />} />
                  </Routes>
                  <ConditionalFooter />
                </MainContent>
              </div>
            </StatBlockGeneratorProvider>
          </Router>
        </AppProvider>
      </AuthProvider>
    </MantineProvider>
  );
};

export default App;<|MERGE_RESOLUTION|>--- conflicted
+++ resolved
@@ -62,13 +62,8 @@
   const isStatBlockGeneratorRoute = location.pathname === '/statblockgenerator';
   const isCharacterGeneratorRoute = location.pathname === '/charactergenerator';
 
-<<<<<<< HEAD
   // Remove margin-left and reset width when NavBar is hidden (UnifiedHeader routes)
-  const noMargin = isTestUnifiedHeaderRoute || isStatBlockGeneratorRoute;
-=======
-  // Remove margin-left when NavBar is hidden (UnifiedHeader routes)
   const noMargin = isTestUnifiedHeaderRoute || isStatBlockGeneratorRoute || isCharacterGeneratorRoute;
->>>>>>> 3545330a
 
   return (
     <div className="main-content" style={noMargin ? { marginLeft: 0, width: '100%' } : undefined}>
